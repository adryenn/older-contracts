
module.exports = {
  // solc: "solc",                                          // Solc command to run
  solc_args: [                                              // Extra solc args
    '--allow-paths','contracts,tests/Contracts',
    '--evm-version', 'istanbul'
  ],
  solc_shell_args: {                                        // Args passed to `exec`, see:
    maxBuffer: 1024 * 500000,                               // https://nodejs.org/api/child_process.html#child_process_child_process_spawn_command_args_options
    shell: process.env['SADDLE_SHELL'] || '/bin/bash'
  },
  // build_dir: ".build",                                   // Directory to place built contracts
  extra_build_files: ['remote/*.json'],                     // Additional build files to deep merge
  // coverage_dir: "coverage",                              // Directory to place coverage files
  // coverage_ignore: [],                                   // List of files to ignore for coverage
  contracts: process.env['SADDLE_CONTRACTS'] || "{contracts,contracts/**,tests/Contracts}/*.sol",
                                                            // Glob to match contract files
  trace: false,                                             // Compile with debug artifacts
  // TODO: Separate contracts for test?
  tests: ['**/tests/{,**/}*Test.js'],                       // Glob to match test files
  networks: {                                               // Define configuration for each network
    development: {
      providers: [
      {env: "PROVIDER"},
        {ganache: {
          gasLimit: 20000000,
          gasPrice: 20000,
          defaultBalanceEther: 1000000000,
          allowUnlimitedContractSize: true,
          hardfork: 'istanbul'
        }}
      ],
      web3: {                                               // Web3 options for immediate confirmation in development mode
        gas: [
          {env: "GAS"},
          {default: "6700000"}
        ],
        gas_price: [
          {env: "GAS_PRICE"},
          {default: "20000"}
        ],
        options: {
          transactionConfirmationBlocks: 1,
          transactionBlockTimeout: 5
        }
      },
      accounts: [                                           // How to load default account for transactions
        {env: "ACCOUNT"},                                   // Load from `ACCOUNT` env variable (e.g. env ACCOUNT=0x...)
        {unlocked: 0}                                       // Else, try to grab first "unlocked" account from provider
      ]
    },
    test: {
      providers: [
        {
          ganache: {
            gasLimit: 200000000,
            gasPrice: 20000,
            defaultBalanceEther: 1000000000,
            allowUnlimitedContractSize: true,
            hardfork: 'istanbul'
          }
        }
      ],
      web3: {
        gas: [
          {env: "GAS"},
          {default: "20000000"}
        ],
        gas_price: [
          {env: "GAS_PRICE"},
          {default: "12000000002"}
        ],
        options: {
          transactionConfirmationBlocks: 1,
          transactionBlockTimeout: 5
        }
      },
      accounts: [
        {env: "ACCOUNT"},
        {unlocked: 0}
      ]
    },
    goerli: {
      providers: [
        {env: "PROVIDER"},
        {file: "~/.ethereum/goerli-url"},                    // Load from given file with contents as the URL (e.g. https://infura.io/api-key)
        {http: "https://goerli-eth.compound.finance"}
      ],
      web3: {
        gas: [
          {env: "GAS"},
          {default: "6700000"}
        ],
        gas_price: [
          {env: "GAS_PRICE"},
          {default: "12000000000"}
        ],
        options: {
          transactionConfirmationBlocks: 1,
          transactionBlockTimeout: 5
        }
      },
      accounts: [
        {env: "ACCOUNT"},
        {file: "~/.ethereum/goerli"},                         // Load from given file with contents as the private key (e.g. 0x...)
        {unlocked: 0}
      ]
    },
    ropsten: {
      providers: [
        {env: "PROVIDER"},
        {file: "~/.ethereum/ropsten-url"},                    // Load from given file with contents as the URL (e.g. https://infura.io/api-key)
      ],
      web3: {
        gas: [
          {env: "GAS"},
          {default: "6700000"}
        ],
        gas_price: [
          {env: "GAS_PRICE"},
          {default: "12000000000"}
        ],
        options: {
          transactionConfirmationBlocks: 1,
          transactionBlockTimeout: 5
        }
      },
      accounts: [
        {env: "ACCOUNT"},
        {file: "~/.ethereum/ropsten"}                         // Load from given file with contents as the private key (e.g. 0x...)
      ]
    },
    rinkeby: {
      providers: [
        {env: "PROVIDER"},
        {file: "~/.ethereum/rinkeby-url"},                    // Load from given file with contents as the URL (e.g. https://infura.io/api-key)
        {http: "https://rinkeby-eth.compound.finance"}
      ],
      web3: {
        gas: [
          {env: "GAS"},
          {default: "4600000"}
        ],
        gas_price: [
          {env: "GAS_PRICE"},
          {default: "12000000000"}
        ],
        options: {
          transactionConfirmationBlocks: 1,
          transactionBlockTimeout: 5
        }
      },
      accounts: [
        {env: "ACCOUNT"},
        {file: "~/.ethereum/rinkeby"},                        // Load from given file with contents as the private key (e.g. 0x...)
        {unlocked: 0}
      ]
    },
<<<<<<< HEAD
    mainnet: {
      providers: [
        {env: "PROVIDER"},
        // {file: "~/.ethereum/rinkeby-url"},                    // Load from given file with contents as the URL (e.g. https://infura.io/api-key)
        {http: "https://cloudflare-eth.com/"}
=======
    kovan: {
      providers: [
        {env: "PROVIDER"},
        {file: "~/.ethereum/kovan-url"},                    // Load from given file with contents as the URL (e.g. https://infura.io/api-key)
        {http: "https://kovan-eth.compound.finance"}
>>>>>>> eee83bcb
      ],
      web3: {
        gas: [
          {env: "GAS"},
          {default: "4600000"}
        ],
        gas_price: [
          {env: "GAS_PRICE"},
          {default: "12000000000"}
        ],
        options: {
          transactionConfirmationBlocks: 1,
          transactionBlockTimeout: 5
        }
      },
      accounts: [
        {env: "ACCOUNT"},
<<<<<<< HEAD
        {file: "~/.ethereum/mainnet"},                        // Load from given file with contents as the private key (e.g. 0x...)
        {unlocked: 0}
      ]
    }
=======
        {file: "~/.ethereum/kovan"},                        // Load from given file with contents as the private key (e.g. 0x...)
        {unlocked: 0}
      ]
    },
    mainnet: {
      providers: [
        {env: "PROVIDER"},
        {file: "~/.ethereum/mainnet-url"},                    // Load from given file with contents as the URL (e.g. https://infura.io/api-key)
        {http: "https://mainnet-eth.compound.finance"}
      ],
      web3: {
        gas: [
          {env: "GAS"},
          {default: "4600000"}
        ],
        gas_price: [
          {env: "GAS_PRICE"},
          {default: "4000000000"}
        ],
        options: {
          transactionConfirmationBlocks: 1,
          transactionBlockTimeout: 5
        }
      },
      accounts: [
        {env: "ACCOUNT"},
        {file: `~/.ethereum/mainnet-${process.env['KEY']}`},
        {file: "~/.ethereum/mainnet"}                        // Load from given file with contents as the private key (e.g. 0x...)
      ]
    },
>>>>>>> eee83bcb
  },
  get_network_file: (network) => {
    return null;
  },
  read_network_file: (network) => {
    const fs = require('fs');
    const path = require('path');
    const util = require('util');

    const networkFile = path.join(process.cwd(), 'networks', `${network}.json`);
    return util.promisify(fs.readFile)(networkFile).then((json) => {
      return JSON.parse(json)['Contracts'] || {};
    });
  },
  write_network_file: (network, value) => {
    const fs = require('fs');
    const path = require('path');
    const util = require('util');

    const networkFile = path.join(process.cwd(), 'networks', `${network}.json`);
    return util.promisify(fs.readFile)(networkFile).then((json) => {
      return util.promisify(fs.writeFile)(networkFile,
      JSON.stringify({
        ...JSON.parse(json),
        'Contracts': value
      }, null, 4));
    });
  }
}<|MERGE_RESOLUTION|>--- conflicted
+++ resolved
@@ -156,19 +156,11 @@
         {unlocked: 0}
       ]
     },
-<<<<<<< HEAD
-    mainnet: {
-      providers: [
-        {env: "PROVIDER"},
-        // {file: "~/.ethereum/rinkeby-url"},                    // Load from given file with contents as the URL (e.g. https://infura.io/api-key)
-        {http: "https://cloudflare-eth.com/"}
-=======
     kovan: {
       providers: [
         {env: "PROVIDER"},
         {file: "~/.ethereum/kovan-url"},                    // Load from given file with contents as the URL (e.g. https://infura.io/api-key)
         {http: "https://kovan-eth.compound.finance"}
->>>>>>> eee83bcb
       ],
       web3: {
         gas: [
@@ -186,12 +178,6 @@
       },
       accounts: [
         {env: "ACCOUNT"},
-<<<<<<< HEAD
-        {file: "~/.ethereum/mainnet"},                        // Load from given file with contents as the private key (e.g. 0x...)
-        {unlocked: 0}
-      ]
-    }
-=======
         {file: "~/.ethereum/kovan"},                        // Load from given file with contents as the private key (e.g. 0x...)
         {unlocked: 0}
       ]
@@ -222,7 +208,6 @@
         {file: "~/.ethereum/mainnet"}                        // Load from given file with contents as the private key (e.g. 0x...)
       ]
     },
->>>>>>> eee83bcb
   },
   get_network_file: (network) => {
     return null;
